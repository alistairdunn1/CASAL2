/**
 * @file Estimate.h
 * @author  Scott Rasmussen (scott.rasmussen@zaita.com)
 * @version 1.0
 * @date 14/01/2013
 * @section LICENSE
 *
 * Copyright NIWA Science �2013 - www.niwa.co.nz
 *
 * @section DESCRIPTION
 *
 * This class represents a currently loaded estimate. Each
 * estimate is tied to a specific registered addressable in the
 * system. There is a 1:1 relationship between estimate and addressable
 * (excluding when the 'same' keyword is used).
 *
 * This object is not constructed directly from a configuration file
 * block, instead the niwa::estimates::Info is used to create this.
 *
 * $Date: 2008-03-04 16:33:32 +1300 (Tue, 04 Mar 2008) $
 */
#ifndef ESTIMATE_H_
#define ESTIMATE_H_

// Headers
#include "../BaseClasses/Object.h"
#include "../Utilities/Types.h"

// Namespaces
namespace niwa {
class Model;
using niwa::utilities::Double;

/**
 * Class Definition
 */
class Estimate : public niwa::base::Object {
public:
  // Methods
  Estimate() = delete;
  explicit Estimate(shared_ptr<Model> model);
  virtual ~Estimate() = default;
  void Validate();
  void Build();
  void Verify(shared_ptr<Model> model){};
  void Reset();
  void AddSame(const string& label, Double* target);

  // pure methods
  virtual void   DoValidate() = 0;
  virtual Double GetScore()   = 0;

  // Accessors
  void                   set_target(Double* new_target) { target_ = new_target; };
  void                   set_creator_parameter(const string& parameter) { creator_parameter_ = parameter; }
  string                 creator_parameter() const { return creator_parameter_; }
  string                 parameter() const { return parameter_; }
  Double                 lower_bound() const { return lower_bound_; }
  void                   set_lower_bound(Double new_value) { lower_bound_ = new_value; }
  Double                 upper_bound() const { return upper_bound_; }
  void                   set_upper_bound(Double new_value) { upper_bound_ = new_value; }
  bool                   estimated() const { return estimated_; }
  bool                   estimated_in_phasing() const { return estimated_in_phasing_; }
  void                   set_estimated(bool new_value) { estimated_ = new_value; }
  void                   set_estimated_in_phasing(bool new_value) { estimated_in_phasing_ = new_value; }
  void                   set_mcmc_fixed(bool new_value) { mcmc_fixed_ = new_value; }
  Double                 value() { return *target_; }
  void                   set_value(Double new_value);
  bool                   mcmc_fixed() const { return mcmc_fixed_; }
  void                   set_in_objective_function(bool value) { in_objective_ = value; }
  bool                   in_objective_function() const { return in_objective_; }
  const vector<string>&  same_labels() const { return same_labels_; }
  const vector<Double*>& sames() const { return sames_; }
  unsigned               phase() const { return estimation_phase_; }

protected:
  // Members
  shared_ptr<Model> model_  = nullptr;
  Double*           target_ = nullptr;
  string            parameter_;
  string            creator_parameter_;
  Double            lower_bound_;
  Double            upper_bound_;
  bool              mcmc_fixed_;
  //  string                      prior_label_;
  unsigned        estimation_phase_ = 1;
  vector<string>  same_labels_;
  vector<Double*> sames_;
<<<<<<< HEAD
  bool            estimated_    = true;
  bool            in_objective_ = true;
=======
  bool            estimated_                          = true;
  bool            estimated_in_phasing_               = true;
  bool            in_objective_                       = true;
>>>>>>> 39306c1d
};
} /* namespace niwa */
#endif /* ESTIMATE_H_ */<|MERGE_RESOLUTION|>--- conflicted
+++ resolved
@@ -86,14 +86,9 @@
   unsigned        estimation_phase_ = 1;
   vector<string>  same_labels_;
   vector<Double*> sames_;
-<<<<<<< HEAD
   bool            estimated_    = true;
+  bool            estimated_in_phasing_               = true;
   bool            in_objective_ = true;
-=======
-  bool            estimated_                          = true;
-  bool            estimated_in_phasing_               = true;
-  bool            in_objective_                       = true;
->>>>>>> 39306c1d
 };
 } /* namespace niwa */
 #endif /* ESTIMATE_H_ */